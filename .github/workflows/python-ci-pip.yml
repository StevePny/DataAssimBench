name: Tests

on: [push]

env:
  CACHE_NUMBER: 0  # increase to reset cache manually
  
jobs:
  build-linux:
    runs-on: ubuntu-latest
    strategy:
      max-parallel: 5
    steps:
    
    - uses: actions/checkout@v3
    - name: Set up Python 3.11.9
      uses: actions/setup-python@v3
      with:
        python-version: '3.11.9'
        
    - name: Set cache date
      run: echo "DATE=$(date +'%Y%m%d')" >> $GITHUB_ENV

    - name: Install package and requirements
      run: |
        python3 -m pip install -e ".[dev]"
<<<<<<< HEAD
        python3 -m pip install Cython==0.29.37 wheel
=======
>>>>>>> 8a807438

    - name: Lint with flake8
      run: |
        # stop the build if there are Python syntax errors or undefined names
        flake8 . --count --select=E9,F63,F7,F82 --show-source --statistics
        # exit-zero treats all errors as warnings. The GitHub editor is 127 chars wide
        flake8 . --count --exit-zero --max-complexity=10 --max-line-length=127 --statistics
        
    - name: Test with pytest
      run: |
        python -m pytest<|MERGE_RESOLUTION|>--- conflicted
+++ resolved
@@ -24,10 +24,6 @@
     - name: Install package and requirements
       run: |
         python3 -m pip install -e ".[dev]"
-<<<<<<< HEAD
-        python3 -m pip install Cython==0.29.37 wheel
-=======
->>>>>>> 8a807438
 
     - name: Lint with flake8
       run: |
