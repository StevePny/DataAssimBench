"""Utils for data generator integration"""

import logging
import numpy as np
import jax.numpy as jnp
from scipy.integrate import odeint as spodeint
from jax.experimental.ode import odeint

logging.basicConfig(filename='logfile.log', level=logging.DEBUG)


def integrate(function, x0, t_final, delta_t, method='odeint', stride=None,
              jax_comps=True,
              **kwargs):
    """ Integrate forward in time.

    Args:
        function (ndarray): the model equations to integrate
        x0 (ndarray): initial conditions state vector with shape (system_dim)
        t_final (float): the final absolute time
        delta_t (float): timestep size
        method (str): Integration method, one of 'odeint', 'euler',
            'adambash2', 'ode_adambash2', 'rk2'. Right now, only odeint is
            implemented
        stride (float): stride for output data
        **kwargs: keyword arguments for the integrator

    Returns:
        Tuple of (y, t) where y is ndarray of state at each timestep with shape
        (time_dim, system_dim) and t is time array with shape (time_dim)
    """
    if method == 'odeint':
<<<<<<< HEAD
        if jax_comps:
            # Define timesteps
            t = jnp.arange(0.0, t_final, delta_t)
            # If stride is defined, remove steps that are not on stride steps
            if stride is not None:
                assert stride > 1 and isinstance(stride, int), \
                    'integrate: stride = {}, must be > 1 and an int'.format(
                            stride)
            t = t[::stride]
            y = odeint(function, x0, t, **kwargs)
        else:
            t = np.arange(0.0, t_final, delta_t)
            if stride is not None:
                assert stride > 1 and isinstance(stride, int), \
                    'integrate: stride = {}, must be > 1 and an int'.format(
                            stride)
            t = t[::stride]
            y = spodeint(function, x0, t, **kwargs)
=======
        # Define timesteps
        if jax_comps:
            t = jnp.arange(0.0, t_final, delta_t)
        else:
            t = np.arange(0.0, t_final, delta_t)
        # If stride is defined, remove timesteps that are not on stride steps
        if stride is not None:
            assert stride > 1 and isinstance(stride, int), \
                'integrate: stride = {}, must be > 1 and an int'.format(stride)
            t = t[::stride]
        if jax_comps:
            y = odeint(function, x0, t, **kwargs)
        else:
            y = spodeint(function, x0, t, **kwargs)
            
>>>>>>> 7e40a7d1
    else:
        raise 'integration method {} not supported'.format(method)

    return y, t<|MERGE_RESOLUTION|>--- conflicted
+++ resolved
@@ -30,26 +30,6 @@
         (time_dim, system_dim) and t is time array with shape (time_dim)
     """
     if method == 'odeint':
-<<<<<<< HEAD
-        if jax_comps:
-            # Define timesteps
-            t = jnp.arange(0.0, t_final, delta_t)
-            # If stride is defined, remove steps that are not on stride steps
-            if stride is not None:
-                assert stride > 1 and isinstance(stride, int), \
-                    'integrate: stride = {}, must be > 1 and an int'.format(
-                            stride)
-            t = t[::stride]
-            y = odeint(function, x0, t, **kwargs)
-        else:
-            t = np.arange(0.0, t_final, delta_t)
-            if stride is not None:
-                assert stride > 1 and isinstance(stride, int), \
-                    'integrate: stride = {}, must be > 1 and an int'.format(
-                            stride)
-            t = t[::stride]
-            y = spodeint(function, x0, t, **kwargs)
-=======
         # Define timesteps
         if jax_comps:
             t = jnp.arange(0.0, t_final, delta_t)
@@ -64,8 +44,6 @@
             y = odeint(function, x0, t, **kwargs)
         else:
             y = spodeint(function, x0, t, **kwargs)
-            
->>>>>>> 7e40a7d1
     else:
         raise 'integration method {} not supported'.format(method)
 
