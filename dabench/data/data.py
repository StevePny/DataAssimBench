--- conflicted
+++ resolved
@@ -180,7 +180,6 @@
 
             return M
 
-<<<<<<< HEAD
     def _import_xarray_ds(self, ds, years_select=None, dates_select=None):
         if dates_select is not None:
             dates_filter_indices = ds.time.dt.date.isin(dates_select)
@@ -267,87 +266,7 @@
         self.var_names = np.array(names_list)
         self.set_values(np.stack(vars_list, axis=-1).reshape(
             vars_list[0].shape[0], -1))
-=======
-    def load_netcdf(self, filepath=None, years_select=None, dates_select=None):
-        """Loads values from netCDF file, saves them in values attribute
-
-        Args:
-            filepath (str): Path to netCDF file to load. If not given,
-                defaults to loading ERA5 ECMWF SLP data over Japan
-                from 2018 to 2021.
-            years_select (list-like): Years to load (ints). If None, loads all
-                timesteps.
-            dates_select (list-like): Dates to load. Elements must be
-                datetime date or datetime objects, depending on type of time
-                indices in NetCDF. If both years_select and dates_select
-                are specified, time_stamps overwrites "years" argument. If
-                None, loads all timesteps.
-        """
-        if filepath is None:
-            filepath = 'dabench/suppl_data/era5_japan_slp.nc'
-
-        with xr.open_dataset(filepath) as ds:
-
-            if dates_select is not None:
-                dates_filter_indices = ds.time.dt.date.isin(dates_select)
-                # First check to make sure the dates exist in the object
-                if dates_filter_indices.sum() == 0:
-                    raise ValueError('NetCDF does not contain any of the dates'
-                                     ' specified in dates_select\n'
-                                     'dates_select = {}\n'
-                                     'NetCDF contains {}'.format(
-                                         dates_select,
-                                         np.unique(ds.time.dt.date)
-                                         )
-                                     )
-                else:
-                    ds = ds.isel(time=dates_filter_indices)
-            else:
-                if years_select is not None:
-                    year_filter_indices = ds.time.dt.year.isin(years_select)
-                    # First check to make sure the years exist in the object
-                    if year_filter_indices.sum() == 0:
-                        raise ValueError('NetCDF does not contain any of the '
-                                         'years specified in years_select\n'
-                                         'years_select = {}\n'
-                                         'NetCDF contains {}'.format(
-                                             years_select,
-                                             np.unique(ds.time.dt.year)
-                                             )
-                                         )
-                    else:
-                        ds = ds.isel(time=year_filter_indices)
-
-
-            dims = ds.dims
-
-            # Set times
-            if 'time' in dims.keys():
-                self.set_times(ds['time'])
-            elif 'times' in dims.keys():
-                self.set_times(ds['times'])
-
-            # Set x and y
-            og_dims = []
-            if 'level' in dims.keys():
-                og_dims += [dims['level']]
-            if 'latitude' in dims.keys():
-                og_dims += [dims['latitude']]
-            elif 'lat' in dims.keys():
-                og_dims += [dims['lat']]
-            if 'longitude' in dims.keys():
-                og_dims += [dims['longitude']]
-            elif 'lon' in dims.keys():
-                og_dims += [dims['lon']]
-
-            if len(og_dims) == 0:
-                warnings.warn('Unable to find any spatial or level dimensions '
-                              'in NetCDF. Setting original_dim to system_dim: '
-                              '{}'.format(len(ds.data_vars)))
-
-            if len(ds.data_vars) > 1:
-                og_dims += [len(ds.data_vars)]
->>>>>>> 338676b1
+
 
     def load_netcdf(self, filepath=None, years_select=None, dates_select=None):
         """Loads values from netCDF file, saves them in values attribute
