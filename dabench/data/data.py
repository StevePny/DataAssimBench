--- conflicted
+++ resolved
@@ -266,7 +266,7 @@
         self.var_names = np.array(names_list)
         self.set_values(np.stack(vars_list, axis=-1).reshape(
             vars_list[0].shape[0], -1))
-<<<<<<< HEAD
+
 
     def load_netcdf(self, filepath=None, years_select=None, dates_select=None):
         """Loads values from netCDF file, saves them in values attribute
@@ -286,28 +286,6 @@
         if filepath is None:
             filepath = 'dabench/suppl_data/era5_japan_slp.nc'
 
-=======
-
-
-    def load_netcdf(self, filepath=None, years_select=None, dates_select=None):
-        """Loads values from netCDF file, saves them in values attribute
-
-        Args:
-            filepath (str): Path to netCDF file to load. If not given,
-                defaults to loading ERA5 ECMWF SLP data over Japan
-                from 2018 to 2021.
-            years_select (list-like): Years to load (ints). If None, loads all
-                timesteps.
-            dates_select (list-like): Dates to load. Elements must be
-                datetime date or datetime objects, depending on type of time
-                indices in NetCDF. If both years_select and dates_select
-                are specified, time_stamps overwrites "years" argument. If
-                None, loads all timesteps.
-        """
-        if filepath is None:
-            filepath = 'dabench/suppl_data/era5_japan_slp.nc'
-
->>>>>>> a8070af8
         with xr.open_dataset(filepath) as ds:
             self._import_xarray_ds(ds, years_select=years_select,
                                    dates_select=dates_select)
