--- conflicted
+++ resolved
@@ -1,20 +1,14 @@
 """Tests for Barotropic class (dabench.data.barotropic)"""
 
-from dabench.data import Barotropic
 import numpy as np
 import pytest
 
-<<<<<<< HEAD
-pytestmark = pytest.mark.skip('pyqg install is broken')
-=======
 try:
     import pyqg
 except ModuleNotFoundError:
     pytest.skip('pyqg not installed', allow_module_level=True)
 
 from dabench.data import Barotropic
-
->>>>>>> 8a807438
 
 @pytest.fixture(scope='module')
 def barotropic():
