"""Tests for DataLorenz63 class (dabench.data.lorenz63)"""

from dabench.data.lorenz63 import DataLorenz63
import jax.numpy as jnp
import pytest


@pytest.fixture
def lorenz():
    """Defines class DataLorenz63 object for rest of tests."""
    params = {'system_dimension': 3}
    return DataLorenz63(**params)


def test_initialization(lorenz):
    """Tests the initialization size of class DataLorenz63 after generation."""
    lorenz.generate(t_final=1)

    assert len(lorenz.x0) == 3


def test_variable_sizes(lorenz):
    """Test the variable sizes of class DataLorenz63."""
    runtime = 1
    lorenz.generate(t_final=runtime)

    assert lorenz.system_dim == 3
    assert lorenz.time_dim == runtime/lorenz.delta_t


def test_trajectories_equal(lorenz):
    """Tests if two trajectories are the same with same initial conditions."""
    params = {'system_dimension': 3}
    lorenz2 = DataLorenz63(**params)
    runtime = 1
    lorenz.generate(t_final=runtime)
    lorenz2.generate(t_final=runtime)

    assert jnp.allclose(lorenz.values, lorenz2.values, rtol=1e-5, atol=0)


def test_trajectories_notequal(lorenz):
    """Tests if two trajectories differ with different initial conditions."""
    params = {'system_dimension': 3}
    lorenz2 = DataLorenz63(**params)
    runtime = 1
    lorenz.generate(t_final=runtime)
    lorenz2.generate(t_final=runtime,
                     x0=jnp.array([-2.2, -2.2, 19.1]))

    assert not jnp.allclose(lorenz.values, lorenz2.values, rtol=1e-5, atol=0)


def test_trajectory_changes(lorenz):
    """Tests that last time step in trajectory is different from initial state"""
    runtime = 1
    lorenz.generate(t_final=runtime,
                    x0=jnp.array([-2.2, -2.2, 19.1]))

    assert not jnp.allclose(lorenz.values[-1],  jnp.array([-2.2, -2.2, 19.1]))


def test_trajectory_shape(lorenz):
    """Tests output shape is (time_dim, system_dim)."""
    # Typical Lorenz63 setup
    runtime = 1
    lorenz.generate(t_final=runtime)

    assert lorenz.values.shape == (lorenz.time_dim, lorenz.system_dim)


def test_return_tlm_shape(lorenz):
    """Tests that tlm shape is (time_dim, system_dim, system_dim)"""
    runtime = 1
    tlm = lorenz.generate(t_final=runtime, return_tlm=True)
    assert tlm.shape == (lorenz.time_dim, lorenz.system_dim,
<<<<<<< HEAD
                         lorenz.system_dim)


def test_lyapunov_exponents(lorenz):
    """Tests that shape of lyapunov exponents is same as system_dim)"""
    LE = lorenz.calc_lyapunov_exponents(total_time=1, rescale_time=0.01,
                                        convergence=1.0)
    assert len(LE) == lorenz.system_dim


def test_lyapunov_exponents_series(lorenz):
    """Tests shape of lyapunov exponents series and value of last timestep"""
    LE_ar = lorenz.calc_lyapunov_exponents_series(
            total_time=1, rescale_time=0.01, convergence=1.0)
    LE = lorenz.calc_lyapunov_exponents(total_time=1, rescale_time=0.01,
                                        convergence=1.0)
    assert LE_ar.shape == (int(1/0.01) - 1, lorenz.system_dim)
    assert jnp.all(LE == LE_ar[-1])
=======
                         lorenz.system_dim)
>>>>>>> 5e857691
<|MERGE_RESOLUTION|>--- conflicted
+++ resolved
@@ -74,9 +74,7 @@
     runtime = 1
     tlm = lorenz.generate(t_final=runtime, return_tlm=True)
     assert tlm.shape == (lorenz.time_dim, lorenz.system_dim,
-<<<<<<< HEAD
                          lorenz.system_dim)
-
 
 def test_lyapunov_exponents(lorenz):
     """Tests that shape of lyapunov exponents is same as system_dim)"""
@@ -93,6 +91,3 @@
                                         convergence=1.0)
     assert LE_ar.shape == (int(1/0.01) - 1, lorenz.system_dim)
     assert jnp.all(LE == LE_ar[-1])
-=======
-                         lorenz.system_dim)
->>>>>>> 5e857691
